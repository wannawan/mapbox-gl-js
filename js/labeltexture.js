// Rotate a vector (multiply the rotation transformation matrix by the vector).
function rotate(a, v) { return [ Math.cos(a) * v[0] - Math.sin(a) * v[1], Math.sin(a) * v[0] + Math.cos(a) * v[1] ]; }
// Subtract vector b from vector a.
function vectorSub(a, b) { return [a[0] - b[0], a[1] - b[1]]; }
// Add vectors a and b.
function vectorAdd(a, b) { return [a[0] + b[0], a[1] + b[1]]; }
// Take the magnitude of vector a.
function vectorMag(a) { return Math.sqrt(a[0] * a[0] + a[1] * a[1]); }


function LabelTexture(canvas) {
    this.canvas = canvas;
    this.canvas.width = 4096 * pixelRatio;
    this.canvas.height = 4096 * pixelRatio;
    this.ctx = this.canvas.getContext('2d');
<<<<<<< HEAD
    // document.body.appendChild(this.canvas)
=======
>>>>>>> 821222fe
    this.ctx.textBaseline = 'top';

    this.cursor = { x: 0, y: 0, ny: 0 };

    this.vertices = [];
    this.elements = [];

    this.lineHeights = {};

    // Debug
    // this.ctx.fillStyle = 'red';
    // this.ctx.fillRect(0, 0, this.canvas.width, this.canvas.height);
    document.body.appendChild(this.canvas);
    this.glyphs = {};
    this.rotation = 0;
}

LabelTexture.prototype.renderGlyphs = function(glyphs, font, rotation) {
    this.glyphs[font] = {};

    var rotations = rotation ? 20 : 1;
    for (var i = 0; i < rotations; i++) {
        var rotation = i ? (Math.PI * 2) / i : 0;
        this.glyphs[font][rotation] = {};
        for (var j = 0; j < glyphs.length; j++) {
            this.glyphs[font][rotation][glyphs[j]] = this.addText(glyphs[j], font);
        }
        if (i != rotations - 1) {
            this.rotate((Math.PI * 2) / rotations);
        }
    }
    this.ctx.rotate(-this.rotation);
}

LabelTexture.prototype.rotate = function(rad) {
    this.ctx.rotate(rad);
    this.rotation += rad;
}

function measureLineHeight(font) {
    var p = document.createElement('p'),
        height;
    p.style.font = font;
    p.innerText = 'Ag';
    document.body.appendChild(p);
    height = p.offsetHeight;
    document.body.removeChild(p);
    return height;
}

LabelTexture.prototype.addText = function(text, font, rotation) {
    // TODO: do a better job calculating where we should place each glyph on the canvas.
    // They could be quite a bit more tightly packed than they are now.
    this.ctx.font = font;
    var metrics = this.ctx.measureText(text);

    if (!(font in this.lineHeights)) {
        this.lineHeights[font] = measureLineHeight(font);
    }
    metrics.height = this.lineHeights[font];
    var cornerPoints = [
        rotate(this.rotation, [metrics.width/2, metrics.height/2]),
        rotate(this.rotation, [-metrics.width/2, metrics.height/2]),
        rotate(this.rotation, [metrics.width/2, -metrics.height/2]),
        rotate(this.rotation, [-metrics.width/2, -metrics.height/2])
    ];
    var extent = { top: cornerPoints[0][1], bottom: cornerPoints[0][1], left: cornerPoints[0][0], right: cornerPoints[0][0] };
    for (var i = 1; i < cornerPoints.length; i++) {
        extent.top = Math.max(extent.top, cornerPoints[i][1]);
        extent.bottom = Math.min(extent.bottom, cornerPoints[i][1]);
        extent.right = Math.max(extent.right, cornerPoints[i][0]);
        extent.left = Math.min(extent.left, cornerPoints[i][0]);
    }
    metrics.boxHeight = extent.top - extent.bottom;
    metrics.boxWidth = extent.right - extent.left;

    // Advance cursor.
    var cursor = this.cursor;
    if (cursor.x + metrics.width + 20 > this.canvas.width) {
        cursor.x = 0;
        cursor.y = cursor.ny;
        if (cursor.y + metrics.boxHeight > this.canvas.height) {
            console.warn('texture overflow');
            return;
        }
    }



    var toTopLeftOfBox = [ cursor.x, cursor.y ],
        fromTopLeftToMiddle = [ metrics.boxWidth / 2, metrics.boxHeight / 2 ],
        fromMiddleToTopLeft = rotate(this.rotation, [ -metrics.width / 2, -metrics.height / 2 ]);
    var r = vectorAdd(toTopLeftOfBox, vectorAdd(fromTopLeftToMiddle, fromMiddleToTopLeft));

    var coords = {
        x: (cursor.x) / pixelRatio, // upper-left
        y: (cursor.y) / pixelRatio, // upper-left
        w: (metrics.boxWidth) / pixelRatio,
        h: metrics.boxHeight / pixelRatio,
        trueW: metrics.width / pixelRatio,
        trueH: metrics.height / pixelRatio,
    };


    var r = rotate(-this.rotation, r);

    this.ctx.fillText(text, r[0], r[1]);

    this.ctx.beginPath();
    this.ctx.lineWidth = 1;
    this.ctx.strokeStyle = 'red';
    //console.log(texture.glyphs[font][rotation][glyph]);
    this.ctx.rect(r[0], r[1], coords.trueW, coords.trueH);
    //this.ctx.stroke();


    cursor.ny = Math.max(cursor.ny, cursor.y + metrics.boxHeight);
    cursor.x += metrics.boxWidth;

    return coords;
};

LabelTexture.prototype.getGlyph = function(font, rotation, glyph) {
    return this.glyphs[font][rotation][glyph];
}

LabelTexture.prototype.drawGlyph = function(c, x, y, mult) {
    // drawing location x, drawing location y, texture x, texture y
    mult = 1 / mult;
    this.vertices.push(
        x,              y,              c.x,       c.y,
        x + mult*(c.w), y,              c.x + c.w, c.y,
        x + mult*(c.w), y + mult*(c.h), c.x + c.w, c.y + c.h,
        x,              y + mult*(c.h), c.x,       c.y + c.h
    );
    var l = this.elements.length * 2 / 3;
    this.elements.push(l, l+1, l+2, l, l+2, l+3);

    return mult*(c.w);
};

LabelTexture.prototype.drawText = function(font, text, x, y, mult) {
    if (!text) return;
    var rotation = 0;
    for (var i = 0; i < text.length; i++) {
        var c = this.getGlyph(font, rotation, text[i]);
        if (c) {
            x += this.drawGlyph(c, x, y, mult);
        }
        else {
            console.warn('Unknown glyph ' + text[i]);
        }
    }
};

LabelTexture.prototype.texturify = function(gl) {
    this.glTexture = gl.createTexture();
    gl.bindTexture(gl.TEXTURE_2D, this.glTexture);
    gl.texImage2D(gl.TEXTURE_2D, 0, gl.RGBA, gl.RGBA, gl.UNSIGNED_BYTE, this.canvas);
    gl.texParameteri(gl.TEXTURE_2D, gl.TEXTURE_MAG_FILTER, gl.NEAREST);
    gl.texParameteri(gl.TEXTURE_2D, gl.TEXTURE_MIN_FILTER, gl.NEAREST);
};

LabelTexture.prototype.reset = function() {
    this.elements = [];
    this.vertices = [];
}<|MERGE_RESOLUTION|>--- conflicted
+++ resolved
@@ -13,10 +13,6 @@
     this.canvas.width = 4096 * pixelRatio;
     this.canvas.height = 4096 * pixelRatio;
     this.ctx = this.canvas.getContext('2d');
-<<<<<<< HEAD
-    // document.body.appendChild(this.canvas)
-=======
->>>>>>> 821222fe
     this.ctx.textBaseline = 'top';
 
     this.cursor = { x: 0, y: 0, ny: 0 };
